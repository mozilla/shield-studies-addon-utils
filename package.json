--- conflicted
+++ resolved
@@ -39,11 +39,6 @@
   "files": [
     "bin/copyStudyUtils.js",
     "testUtils",
-<<<<<<< HEAD
-    "webExtensionApis/prefs/api.js",
-    "webExtensionApis/prefs/schema.json",
-=======
->>>>>>> 346e2638
     "webExtensionApis/study/api.js",
     "webExtensionApis/study/schema.json",
     "webExtensionApis/study/src/telemetry.js"
@@ -67,11 +62,7 @@
     "url": "git://github.com/mozilla/shield-studies-addon-utils.git"
   },
   "scripts": {
-<<<<<<< HEAD
-    "build": "npm-run-all build:*",
-=======
     "build": "npm-run-all -s -n build:schema build:docs build:code",
->>>>>>> 346e2638
     "build:code": "cd webExtensionApis/study && webpack",
     "build:docs": "node ./bin/documentSchema.js ./webExtensionApis/study/schema.json > docs/api.md",
     "build:schema": "cd webExtensionApis/study && yaml2json schema.yaml -p > schema.json && node ../../bin/verifyWeeSchema.js schema.json",
